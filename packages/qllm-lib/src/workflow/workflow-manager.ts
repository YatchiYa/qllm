--- conflicted
+++ resolved
@@ -59,13 +59,8 @@
     this.registerToolFactory('MongoDBSaver', MongoDBSaverTool);
     this.registerToolFactory('RedisSaver', RedisSaverTool);
     this.registerToolFactory('TextToJson', TextToJsonTool);
-<<<<<<< HEAD
-    this.registerToolFactory("jiraHandler", JiraTool);
     this.registerToolFactory('LocalProjectLoader', RAGToolWithEmbedding);
     this.registerToolFactory("jiraHandler", JiraTool);
-=======
-    this.registerToolFactory('LocalProjectLoader', RAGToolWithEmbedding);
->>>>>>> 4e298940
   }
   
   registerToolFactory(name: string, toolClass: new (...args: any[]) => BaseTool): void {
