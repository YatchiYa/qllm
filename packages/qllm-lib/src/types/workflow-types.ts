/**
 * @fileoverview Type definitions for workflow management in the QLLM library.
 * This file defines the core types and interfaces for handling workflows,
 * including steps, definitions, and execution contexts.
 * 
 * @version 1.0.0
 * @license MIT
 */

import { TemplateDefinition } from '../templates/types';

/**
 * Represents a single step in a workflow
 * Each step contains a template, optional provider, input parameters, and output specification
 */
export interface WorkflowStep {
<<<<<<< HEAD
    /** Template definition for this step */
    template: TemplateDefinition;
    /** Optional provider override for this step */
    provider?: string;
    /** Input parameters for the step */
    input?: Record<string, string | number | boolean>;
    /** Output specification for the step */
=======
    template?: TemplateDefinition;
    templateUrl?: string;
    tool?: string;
    toolConfig?: Record<string, any>;  
    provider?: string;
    input?: Record<string, string | number | boolean>;
>>>>>>> 0ebe19af
    output: string | Record<string, string>;
  }

/**
 * Defines a complete workflow including its metadata and steps
 */
export interface WorkflowDefinition {
    /** Name of the workflow */
    name: string;
    /** Optional description of the workflow's purpose */
    description?: string;
    /** Optional version identifier */
    version?: string;
    /** Default provider to use if not specified in steps */
    defaultProvider?: string;
    /** Ordered array of workflow steps */
    steps: WorkflowStep[];
}

/**
 * Result of executing a workflow step
 */
export interface WorkflowExecutionResult {
    /** Response text or data from the step execution */
    response: string;
    /** Variables produced by the step execution */
    outputVariables: Record<string, any>;
}

/**
 * Context maintained during workflow execution
 * Contains variables and results from previous steps
 */
export interface WorkflowExecutionContext {
    /** Variables available during workflow execution */
    variables: Record<string, any>;
    /** Results from executed steps */
    results: Record<string, WorkflowExecutionResult>;
}<|MERGE_RESOLUTION|>--- conflicted
+++ resolved
@@ -14,22 +14,12 @@
  * Each step contains a template, optional provider, input parameters, and output specification
  */
 export interface WorkflowStep {
-<<<<<<< HEAD
-    /** Template definition for this step */
-    template: TemplateDefinition;
-    /** Optional provider override for this step */
-    provider?: string;
-    /** Input parameters for the step */
-    input?: Record<string, string | number | boolean>;
-    /** Output specification for the step */
-=======
     template?: TemplateDefinition;
     templateUrl?: string;
     tool?: string;
     toolConfig?: Record<string, any>;  
     provider?: string;
     input?: Record<string, string | number | boolean>;
->>>>>>> 0ebe19af
     output: string | Record<string, string>;
   }
 
